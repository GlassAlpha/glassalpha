--- conflicted
+++ resolved
@@ -19,13 +19,8 @@
 
 # CLI and utilities
 typer==0.12.3
-<<<<<<< HEAD
-rich==13.7.1
+rich==14.2.0
 click==8.3.0
-=======
-rich==14.2.0
-click==8.1.7
->>>>>>> e430e35f
 
 # Report generation
 jinja2==3.1.6
